--- conflicted
+++ resolved
@@ -172,9 +172,8 @@
                 pkg=ceph_release)
         if cmp_msg != err_mess.getvalue().strip():
             raise
-<<<<<<< HEAD
+
     remote.run(args=['rm', '-f', rpm_name])
-=======
 
     #Fix Repo Priority
     remote.run(
@@ -182,7 +181,6 @@
             'sudo', 'sed', '-i', run.Raw('\':a;N;$!ba;s/enabled=1\\ngpg/enabled=1\\npriority=1\\ngpg/g\''), '/etc/yum.repos.d/ceph.repo',
             ])
 
->>>>>>> c2c8a080
     remote.run(
         args=[
             'sudo', 'yum', 'clean', 'all',
