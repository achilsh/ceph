// -*- mode:C++; tab-width:8; c-basic-offset:2; indent-tabs-mode:t -*-
// vim: ts=8 sw=2 smarttab
/*
 * Ceph - scalable distributed file system
 *
 * Copyright (C) 2004-2006 Sage Weil <sage@newdream.net>
 *
 * This is free software; you can redistribute it and/or
 * modify it under the terms of the GNU Lesser General Public
 * License version 2.1, as published by the Free Software
 * Foundation.  See file COPYING.
 *
 */

/* note: no header guard */
OPTION(host, OPT_STR, "localhost")
OPTION(fsid, OPT_UUID, uuid_d())
OPTION(public_addr, OPT_ADDR, entity_addr_t())
OPTION(cluster_addr, OPT_ADDR, entity_addr_t())
OPTION(public_network, OPT_STR, "")
OPTION(cluster_network, OPT_STR, "")
OPTION(num_client, OPT_INT, 1)
OPTION(monmap, OPT_STR, "")
OPTION(mon_host, OPT_STR, "")
OPTION(lockdep, OPT_BOOL, false)
OPTION(run_dir, OPT_STR, "/var/run/ceph")       // the "/var/run/ceph" dir, created on daemon startup
OPTION(admin_socket, OPT_STR, "$run_dir/$cluster-$name.asok") // default changed by common_preinit()

OPTION(daemonize, OPT_BOOL, false) // default changed by common_preinit()
OPTION(pid_file, OPT_STR, "") // default changed by common_preinit()
OPTION(chdir, OPT_STR, "/")
OPTION(max_open_files, OPT_LONGLONG, 0)
OPTION(restapi_log_level, OPT_STR, "") 	// default set by Python code
OPTION(restapi_base_url, OPT_STR, "")	// "
OPTION(fatal_signal_handlers, OPT_BOOL, true)

OPTION(log_file, OPT_STR, "/var/log/ceph/$cluster-$name.log") // default changed by common_preinit()
OPTION(log_max_new, OPT_INT, 1000) // default changed by common_preinit()
OPTION(log_max_recent, OPT_INT, 10000) // default changed by common_preinit()
OPTION(log_to_stderr, OPT_BOOL, true) // default changed by common_preinit()
OPTION(err_to_stderr, OPT_BOOL, true) // default changed by common_preinit()
OPTION(log_to_syslog, OPT_BOOL, false)
OPTION(err_to_syslog, OPT_BOOL, false)
OPTION(log_flush_on_exit, OPT_BOOL, true) // default changed by common_preinit()
OPTION(log_stop_at_utilization, OPT_FLOAT, .97)  // stop logging at (near) full

OPTION(clog_to_monitors, OPT_BOOL, true)
OPTION(clog_to_syslog, OPT_BOOL, false)
OPTION(clog_to_syslog_level, OPT_STR, "info")         // this level and above
OPTION(clog_to_syslog_facility, OPT_STR, "daemon")

OPTION(mon_cluster_log_to_syslog, OPT_BOOL, false)
OPTION(mon_cluster_log_to_syslog_level, OPT_STR, "info")   // this level and above
OPTION(mon_cluster_log_to_syslog_facility, OPT_STR, "daemon")
OPTION(mon_cluster_log_file, OPT_STR, "/var/log/ceph/$cluster.log")
OPTION(mon_cluster_log_file_level, OPT_STR, "info")

DEFAULT_SUBSYS(0, 5)
SUBSYS(lockdep, 0, 1)
SUBSYS(context, 0, 1)
SUBSYS(crush, 1, 1)
SUBSYS(mds, 1, 5)
SUBSYS(mds_balancer, 1, 5)
SUBSYS(mds_locker, 1, 5)
SUBSYS(mds_log, 1, 5)
SUBSYS(mds_log_expire, 1, 5)
SUBSYS(mds_migrator, 1, 5)
SUBSYS(buffer, 0, 1)
SUBSYS(timer, 0, 1)
SUBSYS(filer, 0, 1)
SUBSYS(striper, 0, 1)
SUBSYS(objecter, 0, 1)
SUBSYS(rados, 0, 5)
SUBSYS(rbd, 0, 5)
SUBSYS(journaler, 0, 5)
SUBSYS(objectcacher, 0, 5)
SUBSYS(client, 0, 5)
SUBSYS(osd, 0, 5)
SUBSYS(optracker, 0, 5)
SUBSYS(objclass, 0, 5)
SUBSYS(filestore, 1, 3)
SUBSYS(journal, 1, 3)
SUBSYS(ms, 0, 5)
SUBSYS(mon, 1, 5)
SUBSYS(monc, 0, 10)
SUBSYS(paxos, 1, 5)
SUBSYS(tp, 0, 5)
SUBSYS(auth, 1, 5)
SUBSYS(crypto, 1, 5)
SUBSYS(finisher, 1, 1)
SUBSYS(heartbeatmap, 1, 5)
SUBSYS(perfcounter, 1, 5)
SUBSYS(rgw, 1, 5)                 // log level for the Rados gateway
SUBSYS(javaclient, 1, 5)
SUBSYS(asok, 1, 5)
SUBSYS(throttle, 1, 1)

OPTION(key, OPT_STR, "")
OPTION(keyfile, OPT_STR, "")
OPTION(keyring, OPT_STR, "/etc/ceph/$cluster.$name.keyring,/etc/ceph/$cluster.keyring,/etc/ceph/keyring,/etc/ceph/keyring.bin") // default changed by common_preinit() for mds and osd
OPTION(heartbeat_interval, OPT_INT, 5)
OPTION(heartbeat_file, OPT_STR, "")
OPTION(heartbeat_inject_failure, OPT_INT, 0)    // force an unhealthy heartbeat for N seconds
OPTION(perf, OPT_BOOL, true)       // enable internal perf counters

OPTION(ms_tcp_nodelay, OPT_BOOL, true)
OPTION(ms_tcp_rcvbuf, OPT_INT, 0)
OPTION(ms_initial_backoff, OPT_DOUBLE, .2)
OPTION(ms_max_backoff, OPT_DOUBLE, 15.0)
OPTION(ms_nocrc, OPT_BOOL, false)
OPTION(ms_die_on_bad_msg, OPT_BOOL, false)
OPTION(ms_die_on_unhandled_msg, OPT_BOOL, false)
OPTION(ms_die_on_old_message, OPT_BOOL, false)     // assert if we get a dup incoming message and shouldn't have (may be triggered by pre-541cd3c64be0dfa04e8a2df39422e0eb9541a428 code)
OPTION(ms_dispatch_throttle_bytes, OPT_U64, 100 << 20)
OPTION(ms_bind_ipv6, OPT_BOOL, false)
OPTION(ms_bind_port_min, OPT_INT, 6800)
OPTION(ms_bind_port_max, OPT_INT, 7300)
OPTION(ms_rwthread_stack_bytes, OPT_U64, 1024 << 10)
OPTION(ms_tcp_read_timeout, OPT_U64, 900)
OPTION(ms_pq_max_tokens_per_priority, OPT_U64, 4194304)
OPTION(ms_pq_min_cost, OPT_U64, 65536)
OPTION(ms_inject_socket_failures, OPT_U64, 0)
OPTION(ms_inject_delay_type, OPT_STR, "")          // "osd mds mon client" allowed
OPTION(ms_inject_delay_max, OPT_DOUBLE, 1)         // seconds
OPTION(ms_inject_delay_probability, OPT_DOUBLE, 0) // range [0, 1]
OPTION(ms_inject_internal_delays, OPT_DOUBLE, 0)   // seconds

OPTION(inject_early_sigterm, OPT_BOOL, false)

OPTION(mon_data, OPT_STR, "/var/lib/ceph/mon/$cluster-$id")
OPTION(mon_initial_members, OPT_STR, "")    // list of initial cluster mon ids; if specified, need majority to form initial quorum and create new cluster
OPTION(mon_sync_fs_threshold, OPT_INT, 5)   // sync() when writing this many objects; 0 to disable.
OPTION(mon_compact_on_start, OPT_BOOL, false)  // compact leveldb on ceph-mon start
OPTION(mon_compact_on_bootstrap, OPT_BOOL, false)  // trigger leveldb compaction on bootstrap
OPTION(mon_compact_on_trim, OPT_BOOL, true)       // compact (a prefix) when we trim old states
OPTION(mon_tick_interval, OPT_INT, 5)
OPTION(mon_subscribe_interval, OPT_DOUBLE, 300)
OPTION(mon_delta_reset_interval, OPT_DOUBLE, 10)   // seconds of inactivity before we reset the pg delta to 0
OPTION(mon_osd_laggy_halflife, OPT_INT, 60*60)        // (seconds) how quickly our laggy estimations decay
OPTION(mon_osd_laggy_weight, OPT_DOUBLE, .3)          // weight for new 'samples's in laggy estimations
OPTION(mon_osd_adjust_heartbeat_grace, OPT_BOOL, true)    // true if we should scale based on laggy estimations
OPTION(mon_osd_adjust_down_out_interval, OPT_BOOL, true)  // true if we should scale based on laggy estimations
OPTION(mon_osd_auto_mark_in, OPT_BOOL, false)         // mark any booting osds 'in'
OPTION(mon_osd_auto_mark_auto_out_in, OPT_BOOL, true) // mark booting auto-marked-out osds 'in'
OPTION(mon_osd_auto_mark_new_in, OPT_BOOL, true)      // mark booting new osds 'in'
OPTION(mon_osd_down_out_interval, OPT_INT, 300) // seconds
OPTION(mon_osd_down_out_subtree_limit, OPT_STR, "rack")   // smallest crush unit/type that we will not automatically mark out
OPTION(mon_osd_min_up_ratio, OPT_DOUBLE, .3)    // min osds required to be up to mark things down
OPTION(mon_osd_min_in_ratio, OPT_DOUBLE, .3)   // min osds required to be in to mark things out
OPTION(mon_osd_max_op_age, OPT_DOUBLE, 32)     // max op age before we get concerned (make it a power of 2)
OPTION(mon_osd_max_split_count, OPT_INT, 32) // largest number of PGs per "involved" OSD to let split create
OPTION(mon_stat_smooth_intervals, OPT_INT, 2)  // smooth stats over last N PGMap maps
OPTION(mon_lease, OPT_FLOAT, 5)       // lease interval
OPTION(mon_lease_renew_interval, OPT_FLOAT, 3) // on leader, to renew the lease
OPTION(mon_lease_ack_timeout, OPT_FLOAT, 10.0) // on leader, if lease isn't acked by all peons
OPTION(mon_clock_drift_allowed, OPT_FLOAT, .050) // allowed clock drift between monitors
OPTION(mon_clock_drift_warn_backoff, OPT_FLOAT, 5) // exponential backoff for clock drift warnings
OPTION(mon_timecheck_interval, OPT_FLOAT, 300.0) // on leader, timecheck (clock drift check) interval (seconds)
OPTION(mon_accept_timeout, OPT_FLOAT, 10.0)    // on leader, if paxos update isn't accepted
OPTION(mon_pg_create_interval, OPT_FLOAT, 30.0) // no more than every 30s
OPTION(mon_pg_stuck_threshold, OPT_INT, 300) // number of seconds after which pgs can be considered inactive, unclean, or stale (see doc/control.rst under dump_stuck for more info)
OPTION(mon_pg_warn_min_per_osd, OPT_INT, 20)  // min # pgs per (in) osd before we warn the admin
OPTION(mon_pg_warn_max_object_skew, OPT_FLOAT, 10.0) // max skew few average in objects per pg
OPTION(mon_pg_warn_min_objects, OPT_INT, 10000)  // do not warn below this object #
OPTION(mon_pg_warn_min_pool_objects, OPT_INT, 1000)  // do not warn on pools below this object #
OPTION(mon_osd_full_ratio, OPT_FLOAT, .95) // what % full makes an OSD "full"
OPTION(mon_osd_nearfull_ratio, OPT_FLOAT, .85) // what % full makes an OSD near full
OPTION(mon_globalid_prealloc, OPT_INT, 100)   // how many globalids to prealloc
OPTION(mon_osd_report_timeout, OPT_INT, 900)    // grace period before declaring unresponsive OSDs dead
OPTION(mon_force_standby_active, OPT_BOOL, true) // should mons force standby-replay mds to be active
OPTION(mon_warn_on_old_mons, OPT_BOOL, true) // should mons set health to WARN if part of quorum is old?
OPTION(mon_warn_on_legacy_crush_tunables, OPT_BOOL, true) // warn if crush tunables are not optimal
OPTION(mon_min_osdmap_epochs, OPT_INT, 500)
OPTION(mon_max_pgmap_epochs, OPT_INT, 500)
OPTION(mon_max_log_epochs, OPT_INT, 500)
OPTION(mon_max_mdsmap_epochs, OPT_INT, 500)
OPTION(mon_max_osd, OPT_INT, 10000)
OPTION(mon_probe_timeout, OPT_DOUBLE, 2.0)
OPTION(mon_slurp_timeout, OPT_DOUBLE, 10.0)
OPTION(mon_slurp_bytes, OPT_INT, 256*1024)    // limit size of slurp messages
OPTION(mon_client_bytes, OPT_U64, 100ul << 20)  // client msg data allowed in memory (in bytes)
OPTION(mon_daemon_bytes, OPT_U64, 400ul << 20)  // mds, osd message memory cap (in bytes)
OPTION(mon_max_log_entries_per_event, OPT_INT, 4096)
OPTION(mon_health_data_update_interval, OPT_FLOAT, 60.0)
OPTION(mon_data_avail_crit, OPT_INT, 5)
OPTION(mon_data_avail_warn, OPT_INT, 30)
OPTION(mon_config_key_max_entry_size, OPT_INT, 4096) // max num bytes per config-key entry
OPTION(mon_sync_timeout, OPT_DOUBLE, 60.0)
OPTION(mon_sync_max_payload_size, OPT_U32, 1048576) // max size for a sync chunk payload (say, 1MB)
OPTION(mon_sync_debug, OPT_BOOL, false) // enable sync-specific debug
OPTION(mon_sync_debug_leader, OPT_INT, -1) // monitor to be used as the sync leader
OPTION(mon_sync_debug_provider, OPT_INT, -1) // monitor to be used as the sync provider
OPTION(mon_sync_debug_provider_fallback, OPT_INT, -1) // monitor to be used as fallback if sync provider fails
OPTION(mon_inject_sync_get_chunk_delay, OPT_DOUBLE, 0)  // inject N second delay on each get_chunk request
OPTION(mon_osd_min_down_reporters, OPT_INT, 1)   // number of OSDs who need to report a down OSD for it to count
OPTION(mon_osd_min_down_reports, OPT_INT, 3)     // number of times a down OSD must be reported for it to count
OPTION(mon_osd_force_trim_to, OPT_INT, 0)   // force mon to trim maps to this point, regardless of min_last_epoch_clean (dangerous, use with care)
OPTION(mon_mds_force_trim_to, OPT_INT, 0)   // force mon to trim mdsmaps to this point (dangerous, use with care)

// dump transactions
OPTION(mon_debug_dump_transactions, OPT_BOOL, false)
OPTION(mon_debug_dump_location, OPT_STR, "/var/log/ceph/$cluster-$name.tdump")

OPTION(mon_sync_provider_kill_at, OPT_INT, 0)  // kill the sync provider at a specific point in the work flow
OPTION(mon_sync_requester_kill_at, OPT_INT, 0) // kill the sync requester at a specific point in the work flow
OPTION(mon_leveldb_write_buffer_size, OPT_U64, 32*1024*1024) // monitor's leveldb write buffer size
OPTION(mon_leveldb_cache_size, OPT_U64, 512*1024*1024) // monitor's leveldb cache size
OPTION(mon_leveldb_block_size, OPT_U64, 64*1024) // monitor's leveldb block size
OPTION(mon_leveldb_bloom_size, OPT_INT, 0) // monitor's leveldb bloom bits per entry
OPTION(mon_leveldb_max_open_files, OPT_INT, 0) // monitor's leveldb max open files
OPTION(mon_leveldb_compression, OPT_BOOL, false) // monitor's leveldb uses compression
OPTION(mon_leveldb_paranoid, OPT_BOOL, false)   // monitor's leveldb paranoid flag
OPTION(mon_leveldb_log, OPT_STR, "/dev/null")
OPTION(mon_leveldb_size_warn, OPT_U64, 40*1024*1024*1024) // issue a warning when the monitor's leveldb goes over 40GB (in bytes)
OPTION(paxos_stash_full_interval, OPT_INT, 25)   // how often (in commits) to stash a full copy of the PaxosService state
OPTION(paxos_max_join_drift, OPT_INT, 10) // max paxos iterations before we must first sync the monitor stores
OPTION(paxos_propose_interval, OPT_DOUBLE, 1.0)  // gather updates for this long before proposing a map update
OPTION(paxos_min_wait, OPT_DOUBLE, 0.05)  // min time to gather updates for after period of inactivity
OPTION(paxos_min, OPT_INT, 500)       // minimum number of paxos states to keep around
OPTION(paxos_trim_min, OPT_INT, 250)  // number of extra proposals tolerated before trimming
OPTION(paxos_trim_max, OPT_INT, 500) // max number of extra proposals to trim at a time
OPTION(paxos_service_trim_min, OPT_INT, 250) // minimum amount of versions to trigger a trim (0 disables it)
OPTION(paxos_service_trim_max, OPT_INT, 500) // maximum amount of versions to trim during a single proposal (0 disables it)
OPTION(paxos_kill_at, OPT_INT, 0)
OPTION(clock_offset, OPT_DOUBLE, 0) // how much to offset the system clock in Clock.cc
OPTION(auth_cluster_required, OPT_STR, "cephx")   // required of mon, mds, osd daemons
OPTION(auth_service_required, OPT_STR, "cephx")   // required by daemons of clients
OPTION(auth_client_required, OPT_STR, "cephx, none")     // what clients require of daemons
OPTION(auth_supported, OPT_STR, "")               // deprecated; default value for above if they are not defined.
OPTION(cephx_require_signatures, OPT_BOOL, false) //  If true, don't talk to Cephx partners if they don't support message signing; off by default
OPTION(cephx_cluster_require_signatures, OPT_BOOL, false)
OPTION(cephx_service_require_signatures, OPT_BOOL, false)
OPTION(cephx_sign_messages, OPT_BOOL, true)  // Default to signing session messages if supported
OPTION(auth_mon_ticket_ttl, OPT_DOUBLE, 60*60*12)
OPTION(auth_service_ticket_ttl, OPT_DOUBLE, 60*60)
OPTION(auth_debug, OPT_BOOL, false)          // if true, assert when weird things happen
OPTION(mon_client_hunt_interval, OPT_DOUBLE, 3.0)   // try new mon every N seconds until we connect
OPTION(mon_client_ping_interval, OPT_DOUBLE, 10.0)  // ping every N seconds
OPTION(mon_client_max_log_entries_per_message, OPT_INT, 1000)
OPTION(mon_max_pool_pg_num, OPT_INT, 65536)
OPTION(mon_pool_quota_warn_threshold, OPT_INT, 0) // percent of quota at which to issue warnings
OPTION(mon_pool_quota_crit_threshold, OPT_INT, 0) // percent of quota at which to issue errors
OPTION(client_cache_size, OPT_INT, 16384)
OPTION(client_cache_mid, OPT_FLOAT, .75)
OPTION(client_use_random_mds, OPT_BOOL, false)
OPTION(client_mount_timeout, OPT_DOUBLE, 300.0)
OPTION(client_tick_interval, OPT_DOUBLE, 1.0)
OPTION(client_trace, OPT_STR, "")
OPTION(client_readahead_min, OPT_LONGLONG, 128*1024)  // readahead at _least_ this much.
OPTION(client_readahead_max_bytes, OPT_LONGLONG, 0)  //8 * 1024*1024
OPTION(client_readahead_max_periods, OPT_LONGLONG, 4)  // as multiple of file layout period (object size * num stripes)
OPTION(client_snapdir, OPT_STR, ".snap")
OPTION(client_mountpoint, OPT_STR, "/")
OPTION(client_notify_timeout, OPT_INT, 10) // in seconds
OPTION(osd_client_watch_timeout, OPT_INT, 30) // in seconds
OPTION(client_caps_release_delay, OPT_INT, 5) // in seconds
OPTION(client_oc, OPT_BOOL, true)
OPTION(client_oc_size, OPT_INT, 1024*1024* 200)    // MB * n
OPTION(client_oc_max_dirty, OPT_INT, 1024*1024* 100)    // MB * n  (dirty OR tx.. bigish)
OPTION(client_oc_target_dirty, OPT_INT, 1024*1024* 8) // target dirty (keep this smallish)
OPTION(client_oc_max_dirty_age, OPT_DOUBLE, 5.0)      // max age in cache before writeback
OPTION(client_oc_max_objects, OPT_INT, 1000)      // max objects in cache
OPTION(client_debug_force_sync_read, OPT_BOOL, false)     // always read synchronously (go to osds)
OPTION(client_debug_inject_tick_delay, OPT_INT, 0) // delay the client tick for a number of seconds
// note: the max amount of "in flight" dirty data is roughly (max - target)
OPTION(fuse_use_invalidate_cb, OPT_BOOL, false) // use fuse 2.8+ invalidate callback to keep page cache consistent
OPTION(fuse_allow_other, OPT_BOOL, true)
OPTION(fuse_default_permissions, OPT_BOOL, true)
OPTION(fuse_big_writes, OPT_BOOL, true)
OPTION(fuse_atomic_o_trunc, OPT_BOOL, true)
OPTION(fuse_debug, OPT_BOOL, false)

OPTION(crush_location, OPT_STR, "")       // whitespace-separated list of key=value pairs describing crush location

OPTION(objecter_tick_interval, OPT_DOUBLE, 5.0)
OPTION(objecter_timeout, OPT_DOUBLE, 10.0)    // before we ask for a map
OPTION(objecter_inflight_op_bytes, OPT_U64, 1024*1024*100) // max in-flight data (both directions)
OPTION(objecter_inflight_ops, OPT_U64, 1024)               // max in-flight ios
OPTION(journaler_allow_split_entries, OPT_BOOL, true)
OPTION(journaler_write_head_interval, OPT_INT, 15)
OPTION(journaler_prefetch_periods, OPT_INT, 10)   // * journal object size
OPTION(journaler_prezero_periods, OPT_INT, 5)     // * journal object size
OPTION(journaler_batch_interval, OPT_DOUBLE, .001)   // seconds.. max add'l latency we artificially incur
OPTION(journaler_batch_max, OPT_U64, 0)  // max bytes we'll delay flushing; disable, for now....
OPTION(mds_data, OPT_STR, "/var/lib/ceph/mds/$cluster-$id")
OPTION(mds_max_file_size, OPT_U64, 1ULL << 40)
OPTION(mds_cache_size, OPT_INT, 100000)
OPTION(mds_cache_mid, OPT_FLOAT, .7)
OPTION(mds_mem_max, OPT_INT, 1048576)        // KB
OPTION(mds_dir_max_commit_size, OPT_INT, 10) // MB
OPTION(mds_decay_halflife, OPT_FLOAT, 5)
OPTION(mds_beacon_interval, OPT_FLOAT, 4)
OPTION(mds_beacon_grace, OPT_FLOAT, 15)
OPTION(mds_enforce_unique_name, OPT_BOOL, true)
OPTION(mds_blacklist_interval, OPT_FLOAT, 24.0*60.0)  // how long to blacklist failed nodes
OPTION(mds_session_timeout, OPT_FLOAT, 60)    // cap bits and leases time out if client idle
OPTION(mds_freeze_tree_timeout, OPT_FLOAT, 30)    // cap bits and leases time out if client idle
OPTION(mds_session_autoclose, OPT_FLOAT, 300) // autoclose idle session
OPTION(mds_reconnect_timeout, OPT_FLOAT, 45)  // seconds to wait for clients during mds restart
	      //  make it (mds_session_timeout - mds_beacon_grace)
OPTION(mds_tick_interval, OPT_FLOAT, 5)
OPTION(mds_dirstat_min_interval, OPT_FLOAT, 1)    // try to avoid propagating more often than this
OPTION(mds_scatter_nudge_interval, OPT_FLOAT, 5)  // how quickly dirstat changes propagate up the hierarchy
OPTION(mds_client_prealloc_inos, OPT_INT, 1000)
OPTION(mds_early_reply, OPT_BOOL, true)
OPTION(mds_default_dir_hash, OPT_INT, CEPH_STR_HASH_RJENKINS)
OPTION(mds_log, OPT_BOOL, true)
OPTION(mds_log_skip_corrupt_events, OPT_BOOL, false)
OPTION(mds_log_max_events, OPT_INT, -1)
OPTION(mds_log_segment_size, OPT_INT, 0)  // segment size for mds log,
	      // defaults to g_default_file_layout.fl_object_size (4MB)
OPTION(mds_log_max_segments, OPT_INT, 30)
OPTION(mds_log_max_expiring, OPT_INT, 20)
OPTION(mds_bal_sample_interval, OPT_FLOAT, 3.0)  // every 5 seconds
OPTION(mds_bal_replicate_threshold, OPT_FLOAT, 8000)
OPTION(mds_bal_unreplicate_threshold, OPT_FLOAT, 0)
OPTION(mds_bal_frag, OPT_BOOL, false)
OPTION(mds_bal_split_size, OPT_INT, 10000)
OPTION(mds_bal_split_rd, OPT_FLOAT, 25000)
OPTION(mds_bal_split_wr, OPT_FLOAT, 10000)
OPTION(mds_bal_split_bits, OPT_INT, 3)
OPTION(mds_bal_merge_size, OPT_INT, 50)
OPTION(mds_bal_merge_rd, OPT_FLOAT, 1000)
OPTION(mds_bal_merge_wr, OPT_FLOAT, 1000)
OPTION(mds_bal_interval, OPT_INT, 10)           // seconds
OPTION(mds_bal_fragment_interval, OPT_INT, 5)      // seconds
OPTION(mds_bal_idle_threshold, OPT_FLOAT, 0)
OPTION(mds_bal_max, OPT_INT, -1)
OPTION(mds_bal_max_until, OPT_INT, -1)
OPTION(mds_bal_mode, OPT_INT, 0)
OPTION(mds_bal_min_rebalance, OPT_FLOAT, .1)  // must be this much above average before we export anything
OPTION(mds_bal_min_start, OPT_FLOAT, .2)      // if we need less than this, we don't do anything
OPTION(mds_bal_need_min, OPT_FLOAT, .8)       // take within this range of what we need
OPTION(mds_bal_need_max, OPT_FLOAT, 1.2)
OPTION(mds_bal_midchunk, OPT_FLOAT, .3)       // any sub bigger than this taken in full
OPTION(mds_bal_minchunk, OPT_FLOAT, .001)     // never take anything smaller than this
OPTION(mds_bal_target_removal_min, OPT_INT, 5) // min balance iterations before old target is removed
OPTION(mds_bal_target_removal_max, OPT_INT, 10) // max balance iterations before old target is removed
OPTION(mds_replay_interval, OPT_FLOAT, 1.0) // time to wait before starting replay again
OPTION(mds_shutdown_check, OPT_INT, 0)
OPTION(mds_thrash_exports, OPT_INT, 0)
OPTION(mds_thrash_fragments, OPT_INT, 0)
OPTION(mds_dump_cache_on_map, OPT_BOOL, false)
OPTION(mds_dump_cache_after_rejoin, OPT_BOOL, false)
OPTION(mds_verify_scatter, OPT_BOOL, false)
OPTION(mds_debug_scatterstat, OPT_BOOL, false)
OPTION(mds_debug_frag, OPT_BOOL, false)
OPTION(mds_debug_auth_pins, OPT_BOOL, false)
OPTION(mds_debug_subtrees, OPT_BOOL, false)
OPTION(mds_kill_mdstable_at, OPT_INT, 0)
OPTION(mds_kill_export_at, OPT_INT, 0)
OPTION(mds_kill_import_at, OPT_INT, 0)
OPTION(mds_kill_link_at, OPT_INT, 0)
OPTION(mds_kill_rename_at, OPT_INT, 0)
OPTION(mds_kill_openc_at, OPT_INT, 0)
OPTION(mds_kill_journal_at, OPT_INT, 0)
OPTION(mds_kill_journal_expire_at, OPT_INT, 0)
OPTION(mds_kill_journal_replay_at, OPT_INT, 0)
OPTION(mds_open_remote_link_mode, OPT_INT, 0)
OPTION(mds_inject_traceless_reply_probability, OPT_DOUBLE, 0) /* percentage
				of MDS modify replies to skip sending the
				client a trace on [0-1]*/
OPTION(mds_wipe_sessions, OPT_BOOL, 0)
OPTION(mds_wipe_ino_prealloc, OPT_BOOL, 0)
OPTION(mds_skip_ino, OPT_INT, 0)
OPTION(max_mds, OPT_INT, 1)
OPTION(mds_standby_for_name, OPT_STR, "")
OPTION(mds_standby_for_rank, OPT_INT, -1)
OPTION(mds_standby_replay, OPT_BOOL, false)

// If true, compact leveldb store on mount
OPTION(osd_compact_leveldb_on_mount, OPT_BOOL, false)

// Maximum number of backfills to or from a single osd
OPTION(osd_max_backfills, OPT_U64, 10)

// Refuse backfills when OSD full ratio is above this value
OPTION(osd_backfill_full_ratio, OPT_FLOAT, 0.85)

// Seconds to wait before retrying refused backfills
OPTION(osd_backfill_retry_interval, OPT_DOUBLE, 10.0)

OPTION(osd_uuid, OPT_UUID, uuid_d())
OPTION(osd_data, OPT_STR, "/var/lib/ceph/osd/$cluster-$id")
OPTION(osd_journal, OPT_STR, "/var/lib/ceph/osd/$cluster-$id/journal")
OPTION(osd_journal_size, OPT_INT, 5120)         // in mb
OPTION(osd_max_write_size, OPT_INT, 90)
OPTION(osd_max_pgls, OPT_U64, 1024) // max number of pgls entries to return
OPTION(osd_client_message_size_cap, OPT_U64, 500*1024L*1024L) // client data allowed in-memory (in bytes)
OPTION(osd_client_message_cap, OPT_U64, 100)              // num client messages allowed in-memory
OPTION(osd_pg_bits, OPT_INT, 6)  // bits per osd
OPTION(osd_pgp_bits, OPT_INT, 6)  // bits per osd
OPTION(osd_crush_chooseleaf_type, OPT_INT, 1) // 1 = host
OPTION(osd_pool_default_crush_rule, OPT_INT, -1) // deprecated for osd_pool_default_crush_replicated_ruleset
OPTION(osd_pool_default_crush_replicated_ruleset, OPT_INT, CEPH_DEFAULT_CRUSH_REPLICATED_RULESET)
OPTION(osd_pool_default_crush_erasure_ruleset, OPT_INT, CEPH_DEFAULT_CRUSH_ERASURE_RULESET)
OPTION(osd_pool_default_size, OPT_INT, 3)
OPTION(osd_pool_default_min_size, OPT_INT, 0)  // 0 means no specific default; ceph will use size-size/2
OPTION(osd_pool_default_pg_num, OPT_INT, 8) // number of PGs for new pools. Configure in global or mon section of ceph.conf
OPTION(osd_pool_default_pgp_num, OPT_INT, 8) // number of PGs for placement purposes. Should be equal to pg_num
OPTION(osd_pool_default_erasure_code_directory, OPT_STR, CEPH_PKGLIBDIR"/erasure-code") // default for the erasure-code-directory=XXX property of osd pool create
OPTION(osd_pool_default_erasure_code_properties,
       OPT_STR,
       "erasure-code-plugin=jerasure "
       "erasure-code-technique=cauchy_good "
       "erasure-code-packetsize=3072 "
       "erasure-code-k=4 "
       "erasure-code-m=2 "
       ) // default properties of osd pool create
OPTION(osd_pool_default_flags, OPT_INT, 0)   // default flags for new pools
OPTION(osd_pool_default_flag_hashpspool, OPT_BOOL, true)   // use new pg hashing to prevent pool/pg overlap
OPTION(osd_hit_set_min_size, OPT_INT, 1000)  // min target size for a HitSet
OPTION(osd_hit_set_namespace, OPT_STR, ".ceph-internal") // rados namespace for hit_set tracking
OPTION(osd_map_dedup, OPT_BOOL, true)
OPTION(osd_map_cache_size, OPT_INT, 500)
OPTION(osd_map_message_max, OPT_INT, 100)  // max maps per MOSDMap message
OPTION(osd_map_share_max_epochs, OPT_INT, 100)  // cap on # of inc maps we send to peers, clients
OPTION(osd_op_threads, OPT_INT, 2)    // 0 == no threading
OPTION(osd_peering_wq_batch_size, OPT_U64, 20)
OPTION(osd_op_pq_max_tokens_per_priority, OPT_U64, 4194304)
OPTION(osd_op_pq_min_cost, OPT_U64, 65536)
OPTION(osd_disk_threads, OPT_INT, 1)
OPTION(osd_recovery_threads, OPT_INT, 1)
OPTION(osd_recover_clone_overlap, OPT_BOOL, true)   // preserve clone_overlap during recovery/migration

// Only use clone_overlap for recovery if there are fewer than
// osd_recover_clone_overlap_limit entries in the overlap set
OPTION(osd_recover_clone_overlap_limit, OPT_INT, 10)

OPTION(osd_backfill_scan_min, OPT_INT, 64)
OPTION(osd_backfill_scan_max, OPT_INT, 512)
OPTION(osd_op_thread_timeout, OPT_INT, 15)
OPTION(osd_recovery_thread_timeout, OPT_INT, 30)
OPTION(osd_snap_trim_thread_timeout, OPT_INT, 60*60*1)
OPTION(osd_scrub_thread_timeout, OPT_INT, 60)
OPTION(osd_scrub_finalize_thread_timeout, OPT_INT, 60*10)
OPTION(osd_remove_thread_timeout, OPT_INT, 60*60)
OPTION(osd_command_thread_timeout, OPT_INT, 10*60)
OPTION(osd_age, OPT_FLOAT, .8)
OPTION(osd_age_time, OPT_INT, 0)
OPTION(osd_heartbeat_addr, OPT_ADDR, entity_addr_t())
OPTION(osd_heartbeat_interval, OPT_INT, 6)       // (seconds) how often we ping peers
OPTION(osd_heartbeat_grace, OPT_INT, 20)         // (seconds) how long before we decide a peer has failed
OPTION(osd_heartbeat_min_peers, OPT_INT, 10)     // minimum number of peers

// minimum number of peers tha tmust be reachable to mark ourselves
// back up after being wrongly marked down.
OPTION(osd_heartbeat_min_healthy_ratio, OPT_FLOAT, .33)

OPTION(osd_mon_heartbeat_interval, OPT_INT, 30)  // (seconds) how often to ping monitor if no peers
OPTION(osd_mon_report_interval_max, OPT_INT, 120)
OPTION(osd_mon_report_interval_min, OPT_INT, 5)  // pg stats, failures, up_thru, boot.
OPTION(osd_pg_stat_report_interval_max, OPT_INT, 500)  // report pg stats for any given pg at least this often
OPTION(osd_mon_ack_timeout, OPT_INT, 30) // time out a mon if it doesn't ack stats
OPTION(osd_default_data_pool_replay_window, OPT_INT, 45)
OPTION(osd_preserve_trimmed_log, OPT_BOOL, false)
OPTION(osd_auto_mark_unfound_lost, OPT_BOOL, false)
OPTION(osd_recovery_delay_start, OPT_FLOAT, 0)
OPTION(osd_recovery_max_active, OPT_INT, 15)
OPTION(osd_recovery_max_single_start, OPT_INT, 5)
OPTION(osd_recovery_max_chunk, OPT_U64, 8<<20)  // max size of push chunk
OPTION(osd_copyfrom_max_chunk, OPT_U64, 8<<20)   // max size of a COPYFROM chunk
OPTION(osd_push_per_object_cost, OPT_U64, 1000)  // push cost per object
OPTION(osd_max_push_cost, OPT_U64, 8<<20)  // max size of push message
OPTION(osd_max_push_objects, OPT_U64, 10)  // max objects in single push op
OPTION(osd_recovery_forget_lost_objects, OPT_BOOL, false)   // off for now
OPTION(osd_max_scrubs, OPT_INT, 1)
OPTION(osd_scrub_load_threshold, OPT_FLOAT, 0.5)
OPTION(osd_scrub_min_interval, OPT_FLOAT, 60*60*24)    // if load is low
OPTION(osd_scrub_max_interval, OPT_FLOAT, 7*60*60*24)  // regardless of load
OPTION(osd_scrub_chunk_min, OPT_INT, 5)
OPTION(osd_scrub_chunk_max, OPT_INT, 25)
OPTION(osd_deep_scrub_interval, OPT_FLOAT, 60*60*24*7) // once a week
OPTION(osd_deep_scrub_stride, OPT_INT, 524288)
OPTION(osd_scan_list_ping_tp_interval, OPT_U64, 100)
OPTION(osd_auto_weight, OPT_BOOL, false)
OPTION(osd_class_dir, OPT_STR, CEPH_LIBDIR "/rados-classes") // where rados plugins are stored
OPTION(osd_open_classes_on_start, OPT_BOOL, true)
OPTION(osd_check_for_log_corruption, OPT_BOOL, false)
OPTION(osd_use_stale_snap, OPT_BOOL, false)
OPTION(osd_rollback_to_cluster_snap, OPT_STR, "")
OPTION(osd_default_notify_timeout, OPT_U32, 30) // default notify timeout in seconds
OPTION(osd_kill_backfill_at, OPT_INT, 0)

// Bounds how infrequently a new map epoch will be persisted for a pg
OPTION(osd_pg_epoch_persisted_max_stale, OPT_U32, 200)

OPTION(osd_min_pg_log_entries, OPT_U32, 3000)  // number of entries to keep in the pg log when trimming it
OPTION(osd_max_pg_log_entries, OPT_U32, 10000) // max entries, say when degraded, before we trim
OPTION(osd_op_complaint_time, OPT_FLOAT, 30) // how many seconds old makes an op complaint-worthy
OPTION(osd_command_max_records, OPT_INT, 256)
OPTION(osd_op_log_threshold, OPT_INT, 5) // how many op log messages to show in one go
OPTION(osd_verify_sparse_read_holes, OPT_BOOL, false)  // read fiemap-reported holes and verify they are zeros
OPTION(osd_debug_drop_ping_probability, OPT_DOUBLE, 0)
OPTION(osd_debug_drop_ping_duration, OPT_INT, 0)
OPTION(osd_debug_drop_pg_create_probability, OPT_DOUBLE, 0)
OPTION(osd_debug_drop_pg_create_duration, OPT_INT, 1)
OPTION(osd_debug_drop_op_probability, OPT_DOUBLE, 0)   // probability of stalling/dropping a client op
OPTION(osd_debug_op_order, OPT_BOOL, false)
OPTION(osd_debug_verify_snaps_on_info, OPT_BOOL, false)
OPTION(osd_debug_verify_stray_on_activate, OPT_BOOL, false)
OPTION(osd_debug_skip_full_check_in_backfill_reservation, OPT_BOOL, false)
OPTION(osd_op_history_size, OPT_U32, 20)    // Max number of completed ops to track
OPTION(osd_op_history_duration, OPT_U32, 600) // Oldest completed op to track
OPTION(osd_target_transaction_size, OPT_INT, 30)     // to adjust various transactions that batch smaller items
OPTION(osd_failsafe_full_ratio, OPT_FLOAT, .97) // what % full makes an OSD "full" (failsafe)
OPTION(osd_failsafe_nearfull_ratio, OPT_FLOAT, .90) // what % full makes an OSD near full (failsafe)
OPTION(osd_leveldb_write_buffer_size, OPT_U64, 0) // OSD's leveldb write buffer size
OPTION(osd_leveldb_cache_size, OPT_U64, 0) // OSD's leveldb cache size
OPTION(osd_leveldb_block_size, OPT_U64, 0) // OSD's leveldb block size
OPTION(osd_leveldb_bloom_size, OPT_INT, 0) // OSD's leveldb bloom bits per entry
OPTION(osd_leveldb_max_open_files, OPT_INT, 0) // OSD's leveldb max open files
OPTION(osd_leveldb_compression, OPT_BOOL, true) // OSD's leveldb uses compression
OPTION(osd_leveldb_paranoid, OPT_BOOL, false) // OSD's leveldb paranoid flag
OPTION(osd_leveldb_log, OPT_STR, "/dev/null")  // enable OSD leveldb log file

// determines whether PGLog::check() compares written out log to stored log
OPTION(osd_debug_pg_log_writeout, OPT_BOOL, false)

/**
 * osd_client_op_priority and osd_recovery_op_priority adjust the relative
 * priority of client io vs recovery io.
 *
 * osd_client_op_priority/osd_recovery_op_priority determines the ratio of
 * available io between client and recovery.  Each option may be set between
 * 1..63.
 *
 * osd_recovery_op_warn_multiple scales the normal warning threshhold,
 * osd_op_complaint_time, so that slow recovery ops won't cause noise
 */
OPTION(osd_client_op_priority, OPT_U32, 63)
OPTION(osd_recovery_op_priority, OPT_U32, 10)
OPTION(osd_recovery_op_warn_multiple, OPT_U32, 16)

// Max time to wait between notifying mon of shutdown and shutting down
OPTION(osd_mon_shutdown_timeout, OPT_DOUBLE, 5)

OPTION(osd_max_object_size, OPT_U64, 100*1024L*1024L*1024L) // OSD's maximum object size
OPTION(osd_max_attr_size, OPT_U64, 0)

OPTION(osd_objectstore, OPT_STR, "filestore")  // ObjectStore backend type
// Override maintaining compatibility with older OSDs
// Set to true for testing.  Users should NOT set this.
OPTION(osd_debug_override_acting_compat, OPT_BOOL, false)

OPTION(filestore_debug_disable_sharded_check, OPT_BOOL, false)

/// filestore wb throttle limits
OPTION(filestore_wbthrottle_enable, OPT_BOOL, true)
OPTION(filestore_wbthrottle_btrfs_bytes_start_flusher, OPT_U64, 41943040)
OPTION(filestore_wbthrottle_btrfs_bytes_hard_limit, OPT_U64, 419430400)
OPTION(filestore_wbthrottle_btrfs_ios_start_flusher, OPT_U64, 500)
OPTION(filestore_wbthrottle_btrfs_ios_hard_limit, OPT_U64, 5000)
OPTION(filestore_wbthrottle_btrfs_inodes_start_flusher, OPT_U64, 500)
OPTION(filestore_wbthrottle_xfs_bytes_start_flusher, OPT_U64, 41943040)
OPTION(filestore_wbthrottle_xfs_bytes_hard_limit, OPT_U64, 419430400)
OPTION(filestore_wbthrottle_xfs_ios_start_flusher, OPT_U64, 500)
OPTION(filestore_wbthrottle_xfs_ios_hard_limit, OPT_U64, 5000)
OPTION(filestore_wbthrottle_xfs_inodes_start_flusher, OPT_U64, 500)

/// These must be less than the fd limit
OPTION(filestore_wbthrottle_btrfs_inodes_hard_limit, OPT_U64, 5000)
OPTION(filestore_wbthrottle_xfs_inodes_hard_limit, OPT_U64, 5000)

// Tests index failure paths
OPTION(filestore_index_retry_probability, OPT_DOUBLE, 0)

// Allow object read error injection
OPTION(filestore_debug_inject_read_err, OPT_BOOL, false)

OPTION(filestore_debug_omap_check, OPT_BOOL, 0) // Expensive debugging check on sync

// Use omap for xattrs for attrs over
// filestore_max_inline_xattr_size or
OPTION(filestore_max_inline_xattr_size, OPT_U32, 0)	//Override
OPTION(filestore_max_inline_xattr_size_xfs, OPT_U32, 65536)
OPTION(filestore_max_inline_xattr_size_btrfs, OPT_U32, 2048)
OPTION(filestore_max_inline_xattr_size_other, OPT_U32, 512)

// for more than filestore_max_inline_xattrs attrs
OPTION(filestore_max_inline_xattrs, OPT_U32, 0)	//Override
OPTION(filestore_max_inline_xattrs_xfs, OPT_U32, 10)
OPTION(filestore_max_inline_xattrs_btrfs, OPT_U32, 10)
OPTION(filestore_max_inline_xattrs_other, OPT_U32, 2)

OPTION(filestore_sloppy_crc, OPT_BOOL, false)         // track sloppy crcs
OPTION(filestore_sloppy_crc_block_size, OPT_INT, 65536)

OPTION(filestore_max_sync_interval, OPT_DOUBLE, 5)    // seconds
OPTION(filestore_min_sync_interval, OPT_DOUBLE, .01)  // seconds
OPTION(filestore_btrfs_snap, OPT_BOOL, true)
OPTION(filestore_btrfs_clone_range, OPT_BOOL, true)
OPTION(filestore_zfs_snap, OPT_BOOL, false) // zfsonlinux is still unstable
OPTION(filestore_fsync_flushes_journal_data, OPT_BOOL, false)
OPTION(filestore_fiemap, OPT_BOOL, false)     // (try to) use fiemap
OPTION(filestore_journal_parallel, OPT_BOOL, false)
OPTION(filestore_journal_writeahead, OPT_BOOL, false)
OPTION(filestore_journal_trailing, OPT_BOOL, false)
OPTION(filestore_queue_max_ops, OPT_INT, 50)
OPTION(filestore_queue_max_bytes, OPT_INT, 100 << 20)
OPTION(filestore_queue_committing_max_ops, OPT_INT, 500)        // this is ON TOP of filestore_queue_max_*
OPTION(filestore_queue_committing_max_bytes, OPT_INT, 100 << 20) //  "
OPTION(filestore_op_threads, OPT_INT, 2)
OPTION(filestore_op_thread_timeout, OPT_INT, 60)
OPTION(filestore_op_thread_suicide_timeout, OPT_INT, 180)
OPTION(filestore_commit_timeout, OPT_FLOAT, 600)
OPTION(filestore_fiemap_threshold, OPT_INT, 4096)
OPTION(filestore_merge_threshold, OPT_INT, 10)
OPTION(filestore_split_multiple, OPT_INT, 2)
OPTION(filestore_update_to, OPT_INT, 1000)
OPTION(filestore_blackhole, OPT_BOOL, false)     // drop any new transactions on the floor
OPTION(filestore_fd_cache_size, OPT_INT, 128)    // FD lru size
OPTION(filestore_dump_file, OPT_STR, "")         // file onto which store transaction dumps
OPTION(filestore_kill_at, OPT_INT, 0)            // inject a failure at the n'th opportunity
OPTION(filestore_inject_stall, OPT_INT, 0)       // artificially stall for N seconds in op queue thread
OPTION(filestore_fail_eio, OPT_BOOL, true)       // fail/crash on EIO
OPTION(filestore_replica_fadvise, OPT_BOOL, true)
OPTION(filestore_debug_verify_split, OPT_BOOL, false)
OPTION(journal_dio, OPT_BOOL, true)
OPTION(journal_aio, OPT_BOOL, true)
OPTION(journal_force_aio, OPT_BOOL, false)

// max bytes to search ahead in journal searching for corruption
OPTION(journal_max_corrupt_search, OPT_U64, 10<<20)
OPTION(journal_block_align, OPT_BOOL, true)
OPTION(journal_write_header_frequency, OPT_U64, 0)
OPTION(journal_max_write_bytes, OPT_INT, 10 << 20)
OPTION(journal_max_write_entries, OPT_INT, 100)
OPTION(journal_queue_max_ops, OPT_INT, 300)
OPTION(journal_queue_max_bytes, OPT_INT, 32 << 20)
OPTION(journal_align_min_size, OPT_INT, 64 << 10)  // align data payloads >= this.
OPTION(journal_replay_from, OPT_INT, 0)
OPTION(journal_zero_on_create, OPT_BOOL, false)
OPTION(journal_ignore_corruption, OPT_BOOL, false) // assume journal is not corrupt

OPTION(rbd_cache, OPT_BOOL, false) // whether to enable caching (writeback unless rbd_cache_max_dirty is 0)
OPTION(rbd_cache_writethrough_until_flush, OPT_BOOL, false) // whether to make writeback caching writethrough until flush is called, to be sure the user of librbd will send flushs so that writeback is safe
OPTION(rbd_cache_size, OPT_LONGLONG, 32<<20)         // cache size in bytes
OPTION(rbd_cache_max_dirty, OPT_LONGLONG, 24<<20)    // dirty limit in bytes - set to 0 for write-through caching
OPTION(rbd_cache_target_dirty, OPT_LONGLONG, 16<<20) // target dirty limit in bytes
OPTION(rbd_cache_max_dirty_age, OPT_FLOAT, 1.0)      // seconds in cache before writeback starts
OPTION(rbd_cache_block_writes_upfront, OPT_BOOL, false) // whether to block writes to the cache before the aio_write call completes (true), or block before the aio completion is called (false)
OPTION(rbd_concurrent_management_ops, OPT_INT, 10) // how many operations can be in flight for a management operation like deleting or resizing an image
OPTION(rbd_balance_snap_reads, OPT_BOOL, false)
OPTION(rbd_localize_snap_reads, OPT_BOOL, false)
OPTION(rbd_balance_parent_reads, OPT_BOOL, false)
OPTION(rbd_localize_parent_reads, OPT_BOOL, true)

/*
 * The following options change the behavior for librbd's image creation methods that
 * don't require all of the parameters. These are provided so that older programs
 * can take advantage of newer features without being rewritten to use new versions
 * of the image creation functions.
 *
 * rbd_create()/RBD::create() are affected by all of these options.
 *
 * rbd_create2()/RBD::create2() and rbd_clone()/RBD::clone() are affected by:
 * - rbd_default_order
 * - rbd_default_stripe_count
 * - rbd_default_stripe_size
 *
 * rbd_create3()/RBD::create3() and rbd_clone2/RBD::clone2() are only
 * affected by rbd_default_order.
 */
OPTION(rbd_default_format, OPT_INT, 1)
OPTION(rbd_default_order, OPT_INT, 22)
OPTION(rbd_default_stripe_count, OPT_U64, 1) // changing requires stripingv2 feature
OPTION(rbd_default_stripe_unit, OPT_U64, 4194304) // changing to non-object size requires stripingv2 feature
OPTION(rbd_default_features, OPT_INT, 3) // 1 for layering, 3 for layering+stripingv2. only applies to format 2 images

OPTION(nss_db_path, OPT_STR, "") // path to nss db

OPTION(rgw_data, OPT_STR, "/var/lib/ceph/radosgw/$cluster-$id")
OPTION(rgw_enable_apis, OPT_STR, "s3, swift, swift_auth, admin")
OPTION(rgw_cache_enabled, OPT_BOOL, true)   // rgw cache enabled
OPTION(rgw_cache_lru_size, OPT_INT, 10000)   // num of entries in rgw cache
OPTION(rgw_socket_path, OPT_STR, "")   // path to unix domain socket, if not specified, rgw will not run as external fcgi
OPTION(rgw_host, OPT_STR, "")  // host for radosgw, can be an IP, default is 0.0.0.0
OPTION(rgw_port, OPT_STR, "")  // port to listen, format as "8080" "5000", if not specified, rgw will not run external fcgi
OPTION(rgw_dns_name, OPT_STR, "")
OPTION(rgw_script_uri, OPT_STR, "") // alternative value for SCRIPT_URI if not set in request
OPTION(rgw_request_uri, OPT_STR,  "") // alternative value for REQUEST_URI if not set in request
OPTION(rgw_swift_url, OPT_STR, "")             // the swift url, being published by the internal swift auth
OPTION(rgw_swift_url_prefix, OPT_STR, "swift") // entry point for which a url is considered a swift url
OPTION(rgw_swift_auth_url, OPT_STR, "")        // default URL to go and verify tokens for v1 auth (if not using internal swift auth)
OPTION(rgw_swift_auth_entry, OPT_STR, "auth")  // entry point for which a url is considered a swift auth url
OPTION(rgw_swift_tenant_name, OPT_STR, "")  // tenant name to use for swift access
OPTION(rgw_keystone_url, OPT_STR, "")  // url for keystone server
OPTION(rgw_keystone_admin_token, OPT_STR, "")  // keystone admin token (shared secret)
OPTION(rgw_keystone_admin_user, OPT_STR, "")  // keystone admin user name
OPTION(rgw_keystone_admin_password, OPT_STR, "")  // keystone admin user password
OPTION(rgw_keystone_admin_tenant, OPT_STR, "")  // keystone admin user tenant
OPTION(rgw_keystone_accepted_roles, OPT_STR, "Member, admin")  // roles required to serve requests
OPTION(rgw_keystone_token_cache_size, OPT_INT, 10000)  // max number of entries in keystone token cache
OPTION(rgw_keystone_revocation_interval, OPT_INT, 15 * 60)  // seconds between tokens revocation check
OPTION(rgw_s3_auth_use_rados, OPT_BOOL, true)  // should we try to use the internal credentials for s3?
OPTION(rgw_s3_auth_use_keystone, OPT_BOOL, false)  // should we try to use keystone for s3?
OPTION(rgw_admin_entry, OPT_STR, "admin")  // entry point for which a url is considered an admin request
OPTION(rgw_enforce_swift_acls, OPT_BOOL, true)
OPTION(rgw_swift_token_expiration, OPT_INT, 24 * 3600) // time in seconds for swift token expiration
OPTION(rgw_print_continue, OPT_BOOL, true)  // enable if 100-Continue works
OPTION(rgw_remote_addr_param, OPT_STR, "REMOTE_ADDR")  // e.g. X-Forwarded-For, if you have a reverse proxy
OPTION(rgw_op_thread_timeout, OPT_INT, 10*60)
OPTION(rgw_op_thread_suicide_timeout, OPT_INT, 0)
OPTION(rgw_thread_pool_size, OPT_INT, 100)
OPTION(rgw_num_control_oids, OPT_INT, 8)

OPTION(rgw_zone, OPT_STR, "") // zone name
OPTION(rgw_zone_root_pool, OPT_STR, ".rgw.root")    // pool where zone specific info is stored
OPTION(rgw_region, OPT_STR, "") // region name
OPTION(rgw_region_root_pool, OPT_STR, ".rgw.root")  // pool where all region info is stored
OPTION(rgw_default_region_info_oid, OPT_STR, "default.region")  // oid where default region info is stored
OPTION(rgw_log_nonexistent_bucket, OPT_BOOL, false)
OPTION(rgw_log_object_name, OPT_STR, "%Y-%m-%d-%H-%i-%n")      // man date to see codes (a subset are supported)
OPTION(rgw_log_object_name_utc, OPT_BOOL, false)
OPTION(rgw_usage_max_shards, OPT_INT, 32)
OPTION(rgw_usage_max_user_shards, OPT_INT, 1)
OPTION(rgw_enable_ops_log, OPT_BOOL, false) // enable logging every rgw operation
OPTION(rgw_enable_usage_log, OPT_BOOL, false) // enable logging bandwidth usage
OPTION(rgw_ops_log_rados, OPT_BOOL, true) // whether ops log should go to rados
OPTION(rgw_ops_log_socket_path, OPT_STR, "") // path to unix domain socket where ops log can go
OPTION(rgw_ops_log_data_backlog, OPT_INT, 5 << 20) // max data backlog for ops log
OPTION(rgw_usage_log_flush_threshold, OPT_INT, 1024) // threshold to flush pending log data
OPTION(rgw_usage_log_tick_interval, OPT_INT, 30) // flush pending log data every X seconds
OPTION(rgw_intent_log_object_name, OPT_STR, "%Y-%m-%d-%i-%n")  // man date to see codes (a subset are supported)
OPTION(rgw_intent_log_object_name_utc, OPT_BOOL, false)
OPTION(rgw_init_timeout, OPT_INT, 300) // time in seconds
OPTION(rgw_mime_types_file, OPT_STR, "/etc/mime.types")
OPTION(rgw_gc_max_objs, OPT_INT, 32)
OPTION(rgw_gc_obj_min_wait, OPT_INT, 2 * 3600)    // wait time before object may be handled by gc
OPTION(rgw_gc_processor_max_time, OPT_INT, 3600)  // total run time for a single gc processor work
OPTION(rgw_gc_processor_period, OPT_INT, 3600)  // gc processor cycle time
OPTION(rgw_s3_success_create_obj_status, OPT_INT, 0) // alternative success status response for create-obj (0 - default)
OPTION(rgw_resolve_cname, OPT_BOOL, false)  // should rgw try to resolve hostname as a dns cname record
OPTION(rgw_obj_stripe_size, OPT_INT, 4 << 20)
OPTION(rgw_extended_http_attrs, OPT_STR, "") // list of extended attrs that can be set on objects (beyond the default)
OPTION(rgw_exit_timeout_secs, OPT_INT, 120) // how many seconds to wait for process to go down before exiting unconditionally
OPTION(rgw_get_obj_window_size, OPT_INT, 16 << 20) // window size in bytes for single get obj request
OPTION(rgw_get_obj_max_req_size, OPT_INT, 4 << 20) // max length of a single get obj rados op
OPTION(rgw_relaxed_s3_bucket_names, OPT_BOOL, false) // enable relaxed bucket name rules for US region buckets
OPTION(rgw_defer_to_bucket_acls, OPT_STR, "") // if the user has bucket perms, use those before key perms (recurse and full_control)
OPTION(rgw_list_buckets_max_chunk, OPT_INT, 1000) // max buckets to retrieve in a single op when listing user buckets
OPTION(rgw_md_log_max_shards, OPT_INT, 64) // max shards for metadata log
OPTION(rgw_num_zone_opstate_shards, OPT_INT, 128) // max shards for keeping inter-region copy progress info
OPTION(rgw_opstate_ratelimit_sec, OPT_INT, 30) // min time between opstate updates on a single upload (0 for disabling ratelimit)
OPTION(rgw_curl_wait_timeout_ms, OPT_INT, 1000) // timeout for certain curl calls
OPTION(rgw_copy_obj_progress, OPT_BOOL, true) // should dump progress during long copy operations?
OPTION(rgw_copy_obj_progress_every_bytes, OPT_INT, 1024 * 1024) // min bytes between copy progress output

OPTION(rgw_data_log_window, OPT_INT, 30) // data log entries window (in seconds)
OPTION(rgw_data_log_changes_size, OPT_INT, 1000) // number of in-memory entries to hold for data changes log
OPTION(rgw_data_log_num_shards, OPT_INT, 128) // number of objects to keep data changes log on
OPTION(rgw_data_log_obj_prefix, OPT_STR, "data_log") // 
OPTION(rgw_replica_log_obj_prefix, OPT_STR, "replica_log") // 

OPTION(rgw_bucket_quota_ttl, OPT_INT, 600) // time for cached bucket stats to be cached within rgw instance
OPTION(rgw_bucket_quota_soft_threshold, OPT_DOUBLE, 0.95) // threshold from which we don't rely on cached info for quota decisions
OPTION(rgw_bucket_quota_cache_size, OPT_INT, 10000) // number of entries in bucket quota cache
<<<<<<< HEAD
OPTION(rgw_expose_bucket, OPT_BOOL, false) // Return the bucket name in the 'Bucket' response header

OPTION(rgw_frontends, OPT_STR, "") // alternative front ends
=======
OPTION(rgw_user_quota_bucket_sync_interval, OPT_INT, 180) // time period for accumulating modified buckets before syncing stats
OPTION(rgw_user_quota_sync_interval, OPT_INT, 3600 * 24) // time period for accumulating modified buckets before syncing entire user stats
OPTION(rgw_user_quota_sync_idle_users, OPT_BOOL, false) // whether stats for idle users be fully synced
OPTION(rgw_user_quota_sync_wait_time, OPT_INT, 3600 * 24) // min time between two full stats syc for non-idle users
>>>>>>> 9413a519

OPTION(mutex_perf_counter, OPT_BOOL, false) // enable/disable mutex perf counter

// This will be set to true when it is safe to start threads.
// Once it is true, it will never change.
OPTION(internal_safe_to_start_threads, OPT_BOOL, false)<|MERGE_RESOLUTION|>--- conflicted
+++ resolved
@@ -756,16 +756,15 @@
 OPTION(rgw_bucket_quota_ttl, OPT_INT, 600) // time for cached bucket stats to be cached within rgw instance
 OPTION(rgw_bucket_quota_soft_threshold, OPT_DOUBLE, 0.95) // threshold from which we don't rely on cached info for quota decisions
 OPTION(rgw_bucket_quota_cache_size, OPT_INT, 10000) // number of entries in bucket quota cache
-<<<<<<< HEAD
+
 OPTION(rgw_expose_bucket, OPT_BOOL, false) // Return the bucket name in the 'Bucket' response header
 
 OPTION(rgw_frontends, OPT_STR, "") // alternative front ends
-=======
+
 OPTION(rgw_user_quota_bucket_sync_interval, OPT_INT, 180) // time period for accumulating modified buckets before syncing stats
 OPTION(rgw_user_quota_sync_interval, OPT_INT, 3600 * 24) // time period for accumulating modified buckets before syncing entire user stats
 OPTION(rgw_user_quota_sync_idle_users, OPT_BOOL, false) // whether stats for idle users be fully synced
 OPTION(rgw_user_quota_sync_wait_time, OPT_INT, 3600 * 24) // min time between two full stats syc for non-idle users
->>>>>>> 9413a519
 
 OPTION(mutex_perf_counter, OPT_BOOL, false) // enable/disable mutex perf counter
 
