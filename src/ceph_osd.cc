--- conflicted
+++ resolved
@@ -274,22 +274,16 @@
   SimpleMessenger *cluster_messenger = new SimpleMessenger(g_ceph_context);
   SimpleMessenger *messenger_hbin = new SimpleMessenger(g_ceph_context);
   SimpleMessenger *messenger_hbout = new SimpleMessenger(g_ceph_context);
-
-<<<<<<< HEAD
-  r = client_messenger->bind(g_conf->public_addr, getpid());
-  if (r < 0)
-    exit(1);
-  r = cluster_messenger->bind(g_conf->cluster_addr, getpid());
-  if (r < 0)
-    exit(1);
-=======
   cluster_messenger->set_cluster_protocol(CEPH_OSD_PROTOCOL);
   messenger_hbin->set_cluster_protocol(CEPH_OSD_PROTOCOL);
   messenger_hbout->set_cluster_protocol(CEPH_OSD_PROTOCOL);
 
-  client_messenger->bind(g_conf->public_addr, getpid());
-  cluster_messenger->bind(g_conf->cluster_addr, getpid());
->>>>>>> 94f55f48
+  r = client_messenger->bind(g_conf->public_addr, getpid());
+  if (r < 0)
+    exit(1);
+  r = cluster_messenger->bind(g_conf->cluster_addr, getpid());
+  if (r < 0)
+    exit(1);
 
   // hb should bind to same ip as cluster_addr (if specified)
   entity_addr_t hb_addr = g_conf->cluster_addr;
